--- conflicted
+++ resolved
@@ -146,7 +146,6 @@
 wandb/
 /data
 runs/
-<<<<<<< HEAD
 predictions/
 .conda/
 .jupyter/
@@ -158,7 +157,4 @@
 .netrc
 .network.sh.swp
 .python_history
-.viminfo
-=======
-predictions/
->>>>>>> 467c68ef
+.viminfo