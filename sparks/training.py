import argparse
import configparser
import logging
import os
import sys

import numpy as np
import torch
import wandb
from architectures import TempRedUNet
from custom_losses import FocalLoss, LovaszSoftmax3d, SumFocalLovasz
from datasets import SparkDataset
from new_unet import UNet
from torch import nn, optim
from torch.utils.data import DataLoader
from torch.utils.tensorboard import SummaryWriter
from training_inference_tools import (
    compute_class_weights,
    random_flip,
    random_flip_noise,
    sampler,
    test_function,
    training_step,
    weights_init,
)

import unet

BASEDIR = os.path.dirname(os.path.realpath(__file__))
logger = logging.getLogger(__name__)

if __name__ == "__main__":

    ############################# fixed parameters #############################

    # General params
    verbosity = 3
    logfile = None  # change this when publishing finished project on github
    wandb_project_name = "sparks"
    output_relative_path = "runs/"  # directory where output, saved params and
    # testing results are saved

    # Dataset parameters
    ignore_index = 4  # label ignored during training
    num_classes = 4  # i.e., BG, sparks, waves, puffs
    ndims = 3  # using 3D data

    ############################# load config file #############################

    parser = argparse.ArgumentParser("Spark & Puff detector using U-Net.")
    parser.add_argument(
        "config", type=str, help="Input config file, used to configure training"
    )
    args = parser.parse_args()

    CONFIG_FILE = os.path.join(BASEDIR, "config_files", args.config)
    c = configparser.ConfigParser()
    if os.path.isfile(CONFIG_FILE):
        logger.info(f"Loading {CONFIG_FILE}")
        c.read(CONFIG_FILE)
    else:
        logger.warning(
            f"No config file found at {CONFIG_FILE}, trying to use fallback values."
        )

    ############################## set parameters ##############################

    params = {}

    # training params
    params["run_name"] = c.get("training", "run_name", fallback="TEST")  # Run name
    params["load_run_name"] = c.get("training", "load_run_name", fallback=None)
    params["load_epoch"] = c.getint("training", "load_epoch", fallback=0)
    params["train_epochs"] = c.getint("training", "train_epochs", fallback=5000)
    params["criterion"] = c.get("training", "criterion", fallback="nll_loss")
    params["lr_start"] = c.getfloat("training", "lr_start", fallback=1e-4)
    params["ignore_frames_loss"] = c.getint("training", "ignore_frames_loss")
    if (params["criterion"] == "focal_loss") or (params["criterion"] == "sum_losses"):
        params["gamma"] = c.getfloat("training", "gamma", fallback=2.0)
    if params["criterion"] == "sum_losses":
        params["w"] = c.getfloat("training", "w", fallback=0.5)
    params["cuda"] = c.getboolean("training", "cuda")

    # dataset params
    params["relative_path"] = c.get("dataset", "relative_path")
    params["dataset_size"] = c.get("dataset", "dataset_size", fallback="full")
    params["batch_size"] = c.getint("dataset", "batch_size", fallback=1)
    params["num_workers"] = c.getint("dataset", "num_workers", fallback=1)
    params["data_duration"] = c.getint("dataset", "data_duration")
    params["data_step"] = c.getint("dataset", "data_step")
    params["data_smoothing"] = c.get("dataset", "data_smoothing", fallback="2d")
    params["norm_video"] = c.get("dataset", "norm_video", fallback="chunk")
    params["remove_background"] = c.get(
        "dataset", "remove_background", fallback="average"
    )
    params["only_sparks"] = c.getboolean("dataset", "only_sparks", fallback=False)
    params["noise_data_augmentation"] = c.getboolean(
        "dataset", "noise_data_augmentation", fallback=False
    )
    params["sparks_type"] = c.get("dataset", "sparks_type", fallback="peaks")
    params["inference"] = c.get("dataset", "inference", fallback="overlap")

    # UNet params
    params["nn_architecture"] = c.get(
        "network", "nn_architecture", fallback="pablos_unet"
    )
    params["unet_steps"] = c.getint("network", "unet_steps")
    params["first_layer_channels"] = c.getint("network", "first_layer_channels")
    params["num_channels"] = c.getint("network", "num_channels", fallback=1)
    params["dilation"] = c.getboolean("network", "dilation", fallback=1)
    params["border_mode"] = c.get("network", "border_mode")
    params["batch_normalization"] = c.get(
        "network", "batch_normalization", fallback="none"
    )
    params["temporal_reduction"] = c.getboolean(
        "network", "temporal_reduction", fallback=False
    )
    params["initialize_weights"] = c.getboolean(
        "network", "initialize_weights", fallback=False
    )
    if params["nn_architecture"] == "github_unet":
        params["attention"] = c.getboolean("network", "attention")
        params["up_mode"] = c.get("network", "up_mode")

    ############################# configure logger #############################

    level_map = {
        3: logging.DEBUG,
        2: logging.INFO,
        1: logging.WARNING,
        0: logging.ERROR,
    }
    log_level = level_map[verbosity]
    log_handlers = (logging.StreamHandler(sys.stdout),)

    # use this when project is finished:
    # if logfile:
    #    if not os.path.isdir(os.path.basename(logfile)):
    #        logger.info("Creating parent directory for logs")
    #        os.mkdir(os.path.basename(logfile))
    #
    #    if os.path.isdir(logfile):
    #        logfile_path = os.path.abspath(os.path.join(logfile, f"{__name__}.log"))
    #    else:
    #        logfile_path = os.path.abspath(logfile)
    #
    #    logger.info(f"Storing logs in {logfile_path}")
    #    file_handler = logging.RotatingFileHandler(
    #        filename=logfile_path,
    #        maxBytes=(1024 * 1024 * 8),  # 8 MB
    #        backupCount=4,
    #    )
    #    log_handlers += (file_handler, )

    logging.basicConfig(
        level=log_level,
        format="[{asctime}] [{levelname:^8s}] [{name:^12s}] <{lineno:^4d}> -- {message:s}",
        style="{",
        datefmt="%H:%M:%S",
        handlers=log_handlers,
    )

    ############################# configure wandb ##############################

    if c.getboolean("general", "wandb_enable", fallback=False):
        wandb.init(
            project=wandb_project_name,
            name=params["run_name"],
            notes=c.get("general", "wandb_notes", fallback=None),
        )
        logging.getLogger("wandb").setLevel(logging.DEBUG)
        # wandb.save(CONFIG_FILE)

    ############################# print parameters #############################

    logger.info("Command parameters:")
    for k, v in params.items():
        logger.info(f"{k:>18s}: {v}")
        # TODO: AGGIUNGERE TUTTI I PARAMS NECESSARI DA PRINTARE

    ############################ init random seeds #############################

    # torch.manual_seed(0)
    # random.seed(0)
    # np.random.seed(0)

    ############################ configure datasets ############################

    # select samples that are used for training and testing
    if params["dataset_size"] == "full":
        train_sample_ids = [
            "01",
            "02",
            "03",
            "04",
            "06",
            "07",
            "08",
            "09",
            "11",
            "12",
            "13",
            "14",
            "16",
            "17",
            "18",
            "19",
            "21",
            "22",
            "23",
            "24",
            "27",
            "28",
            "29",
            "30",
            "33",
            "35",
            "36",
            "38",
            "39",
            "41",
            "42",
            "43",
            "44",
            "46",
        ]
        test_sample_ids = ["05", "10", "15", "20", "25", "32", "34", "40", "45"]
    elif params["dataset_size"] == "minimal":
        train_sample_ids = ["01"]
        test_sample_ids = ["34"]
    else:
        logger.error(f"{params['dataset_size']} is not a valid dataset size.")
        exit()

    # detect CUDA devices
    if params["cuda"]:
        device = torch.device("cuda" if torch.cuda.is_available() else "cpu")
        pin_memory = True
    else:
        device = "cpu"
        pin_memory = False
    n_gpus = torch.cuda.device_count()
    logger.info(f"Using torch device {device}, with {n_gpus} GPUs")

    # set if temporal reduction is used
    if params["temporal_reduction"]:
        logger.info(f"Using temporal reduction with {params['num_channels']} channels")

    # normalize whole videos or chunks individually
    if params["norm_video"] == "chunk":
        logger.info("Normalizing each chunk using min and max")
    elif params["norm_video"] == "movie":
        logger.info("Normalizing whole video using min and max")
    elif params["norm_video"] == "abs_max":
        logger.info("Normalizing whole video using 16-bit absolute max")

    # initialize training dataset
    dataset_path = os.path.realpath(f"{BASEDIR}/{params['relative_path']}")
    assert os.path.isdir(dataset_path), f'"{dataset_path}" is not a directory'
    logger.info(f"Using {dataset_path} as dataset root path")
    dataset = SparkDataset(
        base_path=dataset_path,
        sample_ids=train_sample_ids,
        testing=False,
        smoothing=params["data_smoothing"],
        step=params["data_step"],
        duration=params["data_duration"],
        remove_background=params["remove_background"],
        temporal_reduction=params["temporal_reduction"],
        num_channels=params["num_channels"],
        normalize_video=params["norm_video"],
        only_sparks=params["only_sparks"],
        sparks_type=params["sparks_type"],
        ignore_index=ignore_index,
        inference=None,
    )

    # apply transforms
    if params["noise_data_augmentation"]:
        dataset = unet.TransformedDataset(dataset, random_flip_noise)
    else:
        dataset = unet.TransformedDataset(dataset, random_flip)

    logger.info(f"Samples in training dataset: {len(dataset)}")

    # initialize testing dataset
    pattern_test_filenames = os.path.join(
        f"{dataset_path}", "videos_test", "[0-9][0-9]_video.tif"
    )

    testing_datasets = [
        SparkDataset(
            base_path=dataset_path,
            sample_ids=[sample_id],
            testing=True,
            smoothing=params["data_smoothing"],
            step=params["data_step"],
            duration=params["data_duration"],
            remove_background=params["remove_background"],
            temporal_reduction=params["temporal_reduction"],
            num_channels=params["num_channels"],
            normalize_video=params["norm_video"],
            only_sparks=params["only_sparks"],
            sparks_type=params["sparks_type"],
            ignore_frames=params["ignore_frames_loss"],
            ignore_index=ignore_index,
            inference=params["inference"],
        )
        for sample_id in test_sample_ids
    ]

    for i, tds in enumerate(testing_datasets):
        logger.info(f"Testing dataset {i} contains {len(tds)} samples")

    # initialize data loaders
    dataset_loader = DataLoader(
        dataset,
        batch_size=params["batch_size"],
        shuffle=True,
        num_workers=params["num_workers"],
        pin_memory=pin_memory,
    )
    # testing_dataset_loaders = [
    #    DataLoader(test_dataset,
    #               batch_size=params['batch_size'],
    #               shuffle=False,
    #               num_workers=params['num_workers'])
    #    for test_dataset in testing_datasets
    # ] NON VIENE USATO ???

    ############################## configure UNet ##############################

    if params["nn_architecture"] == "pablos_unet":

        batch_norm = {"batch": True, "none": False}

        unet_config = unet.UNetConfig(
            steps=params["unet_steps"],
            first_layer_channels=params["first_layer_channels"],
            num_classes=num_classes,
            ndims=ndims,
            dilation=params["dilation"],
            border_mode=params["border_mode"],
            batch_normalization=batch_norm[params["batch_normalization"]],
            num_input_channels=params["num_channels"],
        )

        if not params["temporal_reduction"]:
            network = unet.UNetClassifier(unet_config)
        else:
            assert (
                params["data_duration"] % params["num_channels"] == 0
            ), "using temporal reduction chunks_duration must be a multiple of num_channels"
            network = TempRedUNet(unet_config)

    elif params["nn_architecture"] == "github_unet":
        network = UNet(
            in_channels=params["num_channels"],
            out_channels=num_classes,
            n_blocks=params["unet_steps"] + 1,
            start_filts=params["first_layer_channels"],
            # up_mode = 'transpose', # TESTARE DIVERSE POSSIBILTÀ
            # up_mode='resizeconv_nearest',  # Enable to avoid checkerboard artifacts
            merge_mode="concat",  # Default, dicono che funziona meglio
            # planar_blocks=(0,), # magari capire cos'è e testarlo ??
            activation="relu",
            normalization=params[
                "batch_normalization"
            ],  # Penso che nell'implementazione di Pablo è 'none'
            attention=params["attention"],  # magari da testare con 'True' ??
            # full_norm=False,  # Uncomment to restore old sparse normalization scheme
            dim=ndims,
            conv_mode=params["border_mode"],  # 'valid' ha dei vantaggi a quanto pare...
        )

    if device != "cpu":
        network = nn.DataParallel(network).to(device)
        torch.backends.cudnn.benchmark = True

    if c.getboolean("general", "wandb_enable", fallback=False):
        wandb.watch(network)

    if params["initialize_weights"]:
        logger.info("Initializing UNet weights...")
        network.apply(weights_init)

    ########################### initialize training ############################

    optimizer = optim.Adam(network.parameters(), lr=params["lr_start"])
    network.train()

    output_path = os.path.join(output_relative_path, params["run_name"])
    logger.info(f"Output directory: {output_path}")

    summary_writer = SummaryWriter(os.path.join(output_path, "summary"), purge_step=0)

    if params["load_run_name"] != None:
        load_path = os.path.join(output_relative_path, params["load_run_name"])
        logger.info(f"Model loaded from directory: {load_path}")
    else:
        load_path = None

    # class weights
    if params["criterion"] in ["nll_loss", "focal_loss", "sum_losses"]:
        class_weights = compute_class_weights(dataset)
        logger.info(
            "Using class weights: {}".format(
                ", ".join(str(w.item()) for w in class_weights)
            )
        )

    if params["criterion"] == "nll_loss":
        criterion = nn.NLLLoss(
            ignore_index=ignore_index, weight=class_weights.to(device)
        )
    elif params["criterion"] == "focal_loss":
        criterion = FocalLoss(
            reduction="mean",
            ignore_index=ignore_index,
            alpha=class_weights,
            gamma=params["gamma"],
        )
    elif params["criterion"] == "lovasz_softmax":
        criterion = LovaszSoftmax3d(
            classes="present", per_image=False, ignore=ignore_index
        )
    elif params["criterion"] == "sum_losses":
        criterion = SumFocalLovasz(
            classes="present",
            per_image=False,
            ignore=ignore_index,
            alpha=class_weights,
            gamma=params["gamma"],
            reduction="mean",
            w=params["w"],
        )

    # directory where predicted class movies are saved
    preds_output_dir = os.path.join(output_path, "predictions")
    os.makedirs(preds_output_dir, exist_ok=True)

    trainer = unet.TrainingManager(
        # training items
        training_step=lambda _: training_step(
            sampler,
            network,
            optimizer,
            device,
            criterion,
            dataset_loader,
            ignore_frames=params["ignore_frames_loss"],
            wandb_log=c.getboolean("general", "wandb_enable", fallback=False),
        ),
        save_every=c.getint("training", "save_every", fallback=5000),
        # load_path=load_path,
        save_path=output_path,
        managed_objects=unet.managed_objects(
            {"network": network, "optimizer": optimizer}
        ),
        # testing items
        test_function=lambda _: test_function(
            network=network,
            device=device,
            criterion=criterion,
            testing_datasets=testing_datasets,
<<<<<<< HEAD
            ignore_frames=params['ignore_frames_loss'],
=======
            ignore_frames=params["ignore_frames_loss"],
>>>>>>> 8c4ea867
            wandb_log=c.getboolean("general", "wandb_enable", fallback=False),
            training_name=params["run_name"],
            output_dir=preds_output_dir,
            training_mode=True,
<<<<<<< HEAD
            debug=c.getboolean("general", "debug_mode", fallback=False)
=======
>>>>>>> 8c4ea867
        ),
        test_every=c.getint("training", "test_every", fallback=1000),
        plot_every=c.getint("training", "test_every", fallback=1000),
        summary_writer=summary_writer,
    )

    ############################## start training ##############################

    if params["load_epoch"] != 0:
        trainer.load(params["load_epoch"])

<<<<<<< HEAD
    if c.getboolean("general", "training", fallback=False): # Run training procedure on data
=======
    if c.getboolean("general", "training"):  # Run training procedure on data
>>>>>>> 8c4ea867
        logger.info("Validate network before training")
        trainer.run_validation()
        logger.info("Starting training")
        trainer.train(
            params["train_epochs"],
            print_every=c.getint("training", "print_every", fallback=100),
        )

<<<<<<< HEAD
    if c.getboolean("general", "testing", fallback=False): # Run training procedure on data
=======
    if c.getboolean("general", "testing"):  # Run training procedure on data
>>>>>>> 8c4ea867
        logger.info("Starting final validation")
        trainer.run_validation()<|MERGE_RESOLUTION|>--- conflicted
+++ resolved
@@ -463,19 +463,12 @@
             device=device,
             criterion=criterion,
             testing_datasets=testing_datasets,
-<<<<<<< HEAD
-            ignore_frames=params['ignore_frames_loss'],
-=======
             ignore_frames=params["ignore_frames_loss"],
->>>>>>> 8c4ea867
             wandb_log=c.getboolean("general", "wandb_enable", fallback=False),
             training_name=params["run_name"],
             output_dir=preds_output_dir,
             training_mode=True,
-<<<<<<< HEAD
-            debug=c.getboolean("general", "debug_mode", fallback=False)
-=======
->>>>>>> 8c4ea867
+            debug=c.getboolean("general", "debug_mode", fallback=False),
         ),
         test_every=c.getint("training", "test_every", fallback=1000),
         plot_every=c.getint("training", "test_every", fallback=1000),
@@ -487,11 +480,7 @@
     if params["load_epoch"] != 0:
         trainer.load(params["load_epoch"])
 
-<<<<<<< HEAD
-    if c.getboolean("general", "training", fallback=False): # Run training procedure on data
-=======
-    if c.getboolean("general", "training"):  # Run training procedure on data
->>>>>>> 8c4ea867
+    if c.getboolean("general", "training", fallback=False):  # Run training procedure on data
         logger.info("Validate network before training")
         trainer.run_validation()
         logger.info("Starting training")
@@ -500,10 +489,6 @@
             print_every=c.getint("training", "print_every", fallback=100),
         )
 
-<<<<<<< HEAD
-    if c.getboolean("general", "testing", fallback=False): # Run training procedure on data
-=======
-    if c.getboolean("general", "testing"):  # Run training procedure on data
->>>>>>> 8c4ea867
+    if c.getboolean("general", "testing", fallback=False):  # Run training procedure on data
         logger.info("Starting final validation")
         trainer.run_validation()