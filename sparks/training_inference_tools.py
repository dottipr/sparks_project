"""
Functions that are used during the training of the neural network
"""

import logging
import math
import time

import matplotlib.pyplot as plt
import numpy as np
import torch
import wandb
from data_processing_tools import (
    class_to_nb,
    empty_marginal_frames,
    empty_marginal_frames_from_coords,
    get_argmax_segmented_output,
    get_event_instances_class,
    get_processed_result,
    simple_nonmaxima_suppression,
    sparks_connectivity_mask,
)
from in_out_tools import write_colored_sparks_on_disk, write_videos_on_disk
from metrics_tools import (
    compute_f_score,
    compute_iou,
    compute_puff_wave_metrics,
    correspondences_precision_recall,
    get_confusion_matrix,
    get_score_matrix,
)
from scipy import ndimage as ndi
from torch import nn

<<<<<<< HEAD
from data_processing_tools import (class_to_nb, empty_marginal_frames,
                                          empty_marginal_frames_from_coords,
                                          get_argmax_segmented_output,
                                          get_event_instances_class,
                                          get_processed_result,
                                          simple_nonmaxima_suppression,
                                          sparks_connectivity_mask)
from in_out_tools import (write_colored_sparks_on_disk,
                                 write_videos_on_disk)
from metrics_tools import (compute_f_score, compute_iou,
                                  compute_puff_wave_metrics,
                                  correspondences_precision_recall,
                                  get_confusion_matrix, get_score_matrix)

=======
>>>>>>> 8c4ea867
logger = logging.getLogger(__name__)


################################ training step #################################

# Make one step of the training (update parameters and compute loss)
def training_step(
    sampler,
    network,
    optimizer,
    device,
    criterion,
    dataset_loader,
    ignore_frames,
    wandb_log,
):
    # start = time.time()

    network.train()

    x, y = sampler(dataset_loader)
    x = x.to(device)  # [1, 256, 64, 512]
    y = y.to(device)  # [1, 256, 64, 512]

    # detect nan in tensors
    # if (torch.isnan(x).any() or torch.isnan(y).any()):
    #    logger.info(f"Detect nan in network input: {torch.isnan(x).any()}")
    #    logger.info(f"Detect nan in network annotation: {torch.isnan(y).any()}")

    y_pred = network(x[:, None])  # [1, 4, 256, 64, 512]

    # Compute loss
    loss = criterion(
        y_pred[..., ignore_frames:-ignore_frames],
        y[..., ignore_frames:-ignore_frames].long(),
    )

    optimizer.zero_grad(set_to_none=True)
    loss.backward()
    optimizer.step()

    if wandb_log:
        wandb.log({"U-Net training loss": loss.item()})

    # end = time.time()
    # print(f"Runtime for 1 training step: {end-start}")

    return {"loss": loss.item()}


# Iterator (?) over the dataset
def mycycle(dataset_loader):
    while True:
        for x in dataset_loader:
            yield x


# _cycle = mycycle(dataset_loader)


def sampler(dataset_loader):
    return next(mycycle(dataset_loader))  # (_cycle)


### functions for data augmentation ###


def random_flip(x, y):
    # flip movie and annotation mask
    # if np.random.uniform() > 0.5:
    rand = torch.rand(1).item()

    if torch.rand(1).item() > 0.5:
        x = x.flip(-1)
        y = y.flip(-1)

    if torch.rand(1).item() > 0.5:
        x = x.flip(-2)
        y = y.flip(-2)

    return x, y


def random_flip_noise(x, y):
    # flip movie and annotation mask
    x, y = random_flip(x, y)

    # add noise to movie with a 50% chance
    if torch.rand(1).item() > 0.5:
        # 50/50 of being normal or Poisson noise
        if torch.rand(1).item() > 0.5:
            noise = torch.normal(mean=0.0, std=1.0, size=x.shape)
            x = x + noise
        else:
            x = torch.poisson(x)  # non so se funziona !!!

        # x = x.astype('float32')

    # denoise input with a 50% chance
    if torch.rand(1).item() > 0.5:
        # 50/50 of gaussian filtering or median filtering
        if torch.rand(1).item() > 0.5:
            x = ndi.gaussian_filter(x, sigma=1)
        else:
            x = ndi.median_filter(x, size=2)

    return torch.tensor(x), torch.tensor(y)


### functions related to UNet and loss weights ###


def compute_class_weights(dataset, w0=1, w1=1, w2=1, w3=1):
    # For 4 classes
    count0 = 0
    count1 = 0
    count2 = 0
    count3 = 0

    with torch.no_grad():
        for _, y in dataset:
            count0 += torch.count_nonzero(y == 0)
            count1 += torch.count_nonzero(y == 1)
            count2 += torch.count_nonzero(y == 2)
            count3 += torch.count_nonzero(y == 3)

    total = count0 + count1 + count2 + count3

    w0_new = w0 * total / (4 * count0) if count0 != 0 else 0
    w1_new = w1 * total / (4 * count1) if count1 != 0 else 0
    w2_new = w2 * total / (4 * count2) if count2 != 0 else 0
    w3_new = w3 * total / (4 * count3) if count3 != 0 else 0

    weights = torch.tensor([w0_new, w1_new, w2_new, w3_new])
    return weights


def weights_init(m):
    if isinstance(m, nn.Conv2d) or isinstance(m, nn.ConvTranspose2d):
        stdv = np.sqrt(2 / m.weight.size(1))
        m.weight.data.normal_(m.weight, std=stdv)


############################### inference tools ################################


# function to run a test sample (i.e., a test dataset) in the UNet
def get_preds(
    network, test_dataset, compute_loss, device, criterion=None, detect_nan=False
):

    with torch.no_grad():
        # check if function parameters are correct
        if compute_loss:
            assert criterion is not None, "provide criterion if computing loss"

        if test_dataset.inference == "overlap":
            assert (
                test_dataset.duration - test_dataset.step
            ) % 2 == 0, "(duration-step) is not even"
            half_overlap = (test_dataset.duration - test_dataset.step) // 2
            # to re-build videos from chunks

            # adapt half_overlap duration if using temporal reduction
            if test_dataset.temporal_reduction:
                assert half_overlap % test_dataset.num_channels == 0, (
                    "with temporal reduction half_overlap must be "
                    "a multiple of num_channels"
                )

                half_overlap_mask = half_overlap // test_dataset.num_channels
            else:
                half_overlap_mask = half_overlap

        xs = []
        ys = []
        preds = []
        n_chunks = len(test_dataset)

        for i, (x, y) in enumerate(test_dataset):
            # define start and end of used frames in chunks
            start = 0 if i == 0 else half_overlap
            start_mask = 0 if i == 0 else half_overlap_mask
            end = None if i + 1 == n_chunks else -half_overlap
            end_mask = None if i + 1 == n_chunks else -half_overlap_mask

            xs.append(x[start:end])
            ys.append(y[start_mask:end_mask])

            x = x.to(device)  # torch.cuda.FloatTensor, d x 64 x 512
            y = y[None].to(device)  # y is torch.ByteTensor
            # print("X SHAPE", x.shape)
            # print("Y SHAPE", y.shape, y.dtype)

            # detect nan in tensors
            if detect_nan:
                if torch.isnan(x).any() or torch.isnan(y).any():
                    logger.info(
                        f"Detect nan in network input (test): " "{torch.isnan(x).any()}"
                    )
                    logger.info(
                        f"Detect nan in network annotation "
                        "(test): {torch.isnan(y).any()}"
                    )

            pred = network(x[None, None])  # 1 x 4 x d x 64 x 512
            pred = pred[0]
            preds.append(pred[:, start_mask:end_mask].cpu())

        # concatenated frames and predictions for a single video:
        xs = torch.cat(xs, dim=0)
        ys = torch.cat(ys, dim=0)
        preds = torch.cat(preds, dim=1)

        # print("MASK OUTPUT SHAPE BEFORE REMOVING PADDING", ys.shape)
        # print("MASK PADDING", test_dataset.pad)
        # print("REMOVED FRAMES", test_dataset.pad // test_dataset.num_channels)

        if test_dataset.pad != 0:
            start_pad = test_dataset.pad // 2
            end_pad = -(test_dataset.pad // 2 + test_dataset.pad % 2)

            xs = xs[start_pad:end_pad]

            if test_dataset.temporal_reduction:
                start_pad = start_pad // test_dataset.num_channels
                end_pad = end_pad // test_dataset.num_channels

            ys = ys[start_pad:end_pad]
            preds = preds[:, start_pad:end_pad]

        # If original sample was shorter than current movie duration, remove
        # additional padded frames
        if test_dataset.movie_duration < xs.shape[0]:
            pad = xs.shape[0] - test_dataset.movie_duration
            start_pad = pad // 2
            end_pad = -(pad // 2 + pad % 2)

            xs = xs[start_pad:end_pad]

            if test_dataset.temporal_reduction:
                start_pad = start_pad // test_dataset.num_channels
                end_pad = end_pad // test_dataset.num_channels

            ys = ys[start_pad:end_pad]
            preds = preds[:, start_pad:end_pad]

        # predictions have logarithmic values
        # print("INPUT SHAPE", xs.shape)
        # print("MASK SHAPE", ys.shape)
        # print("OUTPUT SHAPE", preds.shape)

        if compute_loss:
            loss = criterion(preds[None, :], ys[None, :]).item()
            return xs.numpy(), ys.numpy(), preds.numpy(), loss
        else:
            return xs.numpy(), ys.numpy(), preds.numpy()


def run_samples_in_model(network, device, datasets, ignore_frames):
    """
    Process al movies in the UNet and get all predictions and movies as numpy
    arrays.
    """
    network.eval()

    if hasattr(datasets[0], "video_name"):
        xs_all_videos = {}
        ys_all_videos = {}
        preds_all_videos = {}
    else:
        xs_all_videos = []
        ys_all_videos = []
        preds_all_videos = []

    for test_dataset in datasets:

        # run sample in UNet
        xs, ys, preds = get_preds(
            network=network,
            test_dataset=test_dataset,
            compute_loss=False,
            device=device,
        )

        # if dataset has video_name attribute, save results as dictionaries
        if hasattr(test_dataset, "video_name"):
            xs_all_videos[test_dataset.video_name] = xs
            ys_all_videos[test_dataset.video_name] = ys
            preds_all_videos[test_dataset.video_name] = preds
        else:
            xs_all_videos.append(xs)
            ys_all_videos.append(ys)
            preds_all_videos.append(preds)

    return xs_all_videos, ys_all_videos, preds_all_videos


################################ test function #################################


def test_function(
    network,
    device,
    criterion,
    ignore_frames,
    testing_datasets,
    wandb_log,
    training_name,
    output_dir,
    training_mode=True, # TODO: update code to use this (if true compute few metrics)
    debug=False
):
    r"""
    Validate UNet during training.
    Output segmentation is computed using argmax values and Otsu threshold (to
    remove artifacts & avoid using thresholds).
    Removing small events prior metrics computation as well.

    network:            the model being trained
    device:             current device
    criterion:          loss function to be computed on the validation set
    testing_datasets:   list of SparkDataset instances
    ignore_frames:      frames ignored by the loss function
    wandb_log:          logger to store results on wandb
    training_name:      training name used to save predictions on disk
    output_dir:         directory where the predicted movies are saved
    training_mode:      if True, compute a smaller set of metrics (only the ones
                        that are interesting to see during training) and do not 
                        correct for missing spark peaks

    """
<<<<<<< HEAD

    if debug:
        logger.debug("Testing function: setting up general parameters")

=======
    start = time.time()
>>>>>>> 8c4ea867
    network.eval()

    # initialize dicts that will contain the results, indexed by movie names
    confusion_matrix = {}
    matched_events = {}
    ignored_preds = {}
    unmatched_events = {}

    # initialize class attributes that are shared by all datasets

    ca_release_events = ["sparks", "puffs", "waves"]

    sparks_type = testing_datasets[0].sparks_type
    temporal_reduction = testing_datasets[0].temporal_reduction
    if temporal_reduction:
        num_channels = testing_datasets[0].num_channels

    # spark instances detection parameters
    min_dist_xy = testing_datasets[0].min_dist_xy
    min_dist_t = testing_datasets[0].min_dist_t
    radius = math.ceil(min_dist_xy / 2)
    y, x = np.ogrid[-radius : radius + 1, -radius : radius + 1]
    disk = x**2 + y**2 <= radius**2
    conn_mask = np.stack([disk] * (min_dist_t), axis=0)

    # TODO: use better parameters !!!
    pixel_size = 0.2
    spark_min_width = 3
    spark_min_t = 3
    puff_min_t = 5
    wave_min_width = round(15 / pixel_size)

    sigma = 3

    # connectivity for event instances detection
    connectivity = 26

    # maximal gap between two predicted puffs or waves that belong together
    max_gap = 2  # i.e., 2 empty frames

    # parameters for correspondence computation
    # threshold for considering annotated and pred ROIs a match
    iomin_t = 0.5

    # compute loss on all samples
    sum_loss = 0.0

    # concatenate annotations and preds to compute segmentation-based metrics
    ys_concat = []
    preds_concat = []

    logger.debug(f"Time to load set up test function: {time.time() - start:.2f} s")

    for test_dataset in testing_datasets:

        ########################## run sample in UNet ##########################

<<<<<<< HEAD
        if debug:
            logger.debug("Testing function: running sample in UNet")

=======
        start = time.time()
>>>>>>> 8c4ea867
        # get video name
        video_name = test_dataset.video_name

        # run sample in UNet
        xs, ys, preds, loss = get_preds(
            network=network,
            test_dataset=test_dataset,
            compute_loss=True,
            device=device,
            criterion=criterion,
            detect_nan=False,
        )
        # preds is a list [sparks, waves, puffs]

        # sum up losses of each sample
        sum_loss += loss

        # compute exp of predictions
        preds = np.exp(preds)

        # save preds as videos
        write_videos_on_disk(
            xs=xs,
            ys=ys,
            preds=preds,
            training_name=training_name,
            video_name=video_name,
            path=output_dir,
        )

        logger.debug(
            f"Time to run sample {video_name} in UNet: {time.time() - start:.2f} s"
        )

        ####################### re-organise annotations ########################

<<<<<<< HEAD
        if debug:
            logger.debug("Testing function: re-organising annotations")

=======
        start = time.time()
>>>>>>> 8c4ea867
        # ys_instances is a dict with classified event instances, for each class
        ys_instances = get_event_instances_class(
            event_instances=test_dataset.events, class_labels=ys, shift_ids=True
        )

        # get annotations as a dictionary
        ys_classes = {
            "sparks": np.where(ys == 1, 1, 0),
            "puffs": np.where(ys == 3, 1, 0),
            "waves": np.where(ys == 2, 1, 0),
        }

        # get pixels labelled with 4
        # TODO: togliere ignored frames ??????????????????????????????
        ignore_mask = np.where(ys == 4, 1, 0)

        ######################### get processed output #########################

        if debug:
            logger.debug("Testing function: getting processed output (segmentation and instances)")

        # get predicted segmentation and event instances
        preds_instances, preds_segmentation, sparks_loc = get_processed_result(
            sparks=preds[0],
            puffs=preds[2],
            waves=preds[1],
            xs=xs,
            conn_mask=conn_mask,
            connectivity=connectivity,
            max_gap=max_gap,
            sigma=sigma,
            wave_min_width=wave_min_width,
            puff_min_t=puff_min_t,
            spark_min_t=spark_min_t,
            spark_min_width=spark_min_width,
            training_mode=training_mode,
            debug=debug
        )

        ##################### stack ys and segmented preds #####################

        # stack annotations and remove marginal frames
        ys_concat.append(empty_marginal_frames(video=ys, n_frames=ignore_frames))

        # stack preds and remove marginal frames
        temp_preds = np.zeros_like(ys)
        for event_type in ca_release_events:
            class_id = class_to_nb(event_type)
            temp_preds += class_id * preds_segmentation[event_type]
        preds_concat.append(
            empty_marginal_frames(video=temp_preds, n_frames=ignore_frames)
        )

        logger.debug(f"Time to process predictions: {time.time() - start:.2f} s")

        ############### compute pairwise scores (based on IoMin) ###############

<<<<<<< HEAD
        if debug:
            logger.debug("Testing function: computing pairwise scores")
=======
        start = time.time()
>>>>>>> 8c4ea867

        iomin_scores = get_score_matrix(
            ys_instances=ys_instances,
            preds_instances=preds_instances,
            ignore_mask=None,
            score="iomin",
        )

        logger.debug(f"Time to compute pairwise scores: {time.time() - start:.2f} s")

        ######################### get confusion matrix #########################

<<<<<<< HEAD
        if debug:
            logger.debug("Testing function: getting confusion matrix")
=======
        start = time.time()
>>>>>>> 8c4ea867

        confusion_matrix_res = get_confusion_matrix(
            ys_instances=ys_instances,
            preds_instances=preds_instances,
            scores=iomin_scores,
            t=iomin_t,
            ignore_mask=ignore_mask,
        )

        # confusion matrix cols and rows indices: {background, sparks, puffs, waves}
        confusion_matrix[video_name] = confusion_matrix_res[0]

        # dict indexed by predicted event indices, s.t. each entry is the
        # list of annotated event ids that match the predicted event
        matched_events[video_name] = confusion_matrix_res[1]

        # count number of predicted events that are ignored
        ignored_preds[video_name] = confusion_matrix_res[2]

        # get false negative (i.e., labelled but not detected) events
        unmatched_events[video_name] = confusion_matrix_res[3]

        logger.debug(f"Time to compute confusion matrix: {time.time() - start:.2f} s")

    ############################## reduce metrics ##############################

<<<<<<< HEAD
    if debug:
        logger.debug("Testing function: reducing metrics")
=======
    start = time.time()
>>>>>>> 8c4ea867

    metrics = {}

    # Compute average validation loss
    metrics["validation_loss"] = sum_loss / len(testing_datasets)
    # logger.info(f"\tvalidation loss: {loss:.4g}")

    ##################### compute instances-based metrics ######################

    """
    Metrics that can be computed (event instances):
    - Confusion matrix
    - Precision & recall (TODO)
    - F-score (e.g. beta = 0.5,1,2) (TODO)
    (- Matthews correlation coefficient (MCC))??? (TODO)
    """

    # get confusion matrix of all summed events
    metrics["events confusion matrix"] = sum(confusion_matrix.values())

    #################### compute segmentation-based metrics ####################

    """
    Metrics that can be computed (raw sparks, puffs, waves):
    - Jaccard index (IoU)
    - Dice score (TODO)
    - Precision & recall (TODO)
    - F-score (e.g. beta = 0.5,1,2) (TODO)
    - Accuracy (biased since background is predominant) (TODO)
    - Matthews correlation coefficient (MCC) (TODO)
    - Confusion matrix
    """

    # concatenate annotations and preds
    ys_concat = np.concatenate(ys_concat, axis=0)
    preds_concat = np.concatenate(preds_concat, axis=0)

    # concatenate ignore masks
    ignore_concat = ys_concat == 4

    for event_type in ca_release_events:
        class_id = class_to_nb(event_type)
        class_preds = preds_concat == class_id
        class_ys = ys_concat == class_id

        metrics[event_type + "segmentation IoU"] = compute_iou(
            ys_roi=class_ys, preds_roi=class_preds, ignore_mask=ignore_concat
        )

    # compute confusion matrix
    metrics["segmentation confusion matrix"] = confusion_matrix(
        y_true=ys_concat.flatten(), y_pred=preds_concat.flatten(), labels=[0, 1, 2, 3]
    )

    if wandb_log:
        wandb.log(metrics)

    logger.debug(f"Time to reduce metrics: {time.time() - start:.2f} s")

    return metrics


# def test_function_OLD(
#     network,
#     device,
#     criterion,
#     ignore_frames,
#     testing_datasets,
#     logger,
#     wandb_log,
#     training_name,
#     output_dir,
#     training_mode=True,
# ):
#     """
#     Validate UNet during training.
#     Output segmentation is computed using argmax values (to avoid using
#     thresholds).
#     Not using minimal radius to remove small events (yet).

#     network:            the model being trained
#     device:             current device
#     criterion:          loss function to be computed on the validation set
#     testing_datasets:   list of SparkDataset instances
#     logger:             logger to output results in the terminal
#     ignore_frames:      frames ignored by the loss function
#     wandb_log:          logger to store results on wandb
#     training_name:      training name used to save predictions on disk
#     output_dir:         directory where the predicted movies are saved
#     training_mode:      if True, compute a smaller set of metrics (only the ones
#                         that are interesting to see during training)

#     """
#     network.eval()

#     pixel_based_results = {}  # store metrics for each video
#     pixel_based_results["sparks"] = {}  # movie name x {tp, tn, fp, fn}
#     pixel_based_results["puffs"] = {}  # movie name x {tp, tn, fp, fn}
#     pixel_based_results["waves"] = {}  # movie name x {tp, tn, fp, fn}

#     spark_peaks_results = {}  # store metrics for each video
#     spark_peaks_results["sparks"] = {}  # movie name x {tp, tp_fp, tp_fn}

#     # initialize class attributes that are shared by all datasets
#     sparks_type = testing_datasets[0].sparks_type
#     temporal_reduction = testing_datasets[0].temporal_reduction
#     if temporal_reduction:
#         num_channels = testing_datasets[0].num_channels

#     min_dist_xy = testing_datasets[0].min_dist_xy
#     min_dist_t = testing_datasets[0].min_dist_t

#     for test_dataset in testing_datasets:
#         # run sample in UNet
#         xs, ys, preds, loss = get_preds(
#             network=network,
#             test_dataset=test_dataset,
#             compute_loss=True,
#             device=device,
#             criterion=criterion,
#             detect_nan=False,
#         )
#         # preds is a list [sparks, waves, puffs]

#         # save preds as videos
#         write_videos_on_disk(
#             xs=xs,
#             ys=ys,
#             preds=preds,
#             training_name=training_name,
#             video_name=test_dataset.video_name,
#             path=output_dir,
#         )

#         ################## compute metrics for current video ###################

#         # get annotations as a dictionary
#         ys_classes = {
#             "sparks": np.where(ys == 1, 1, 0),
#             "puffs": np.where(ys == 3, 1, 0),
#             "waves": np.where(ys == 2, 1, 0),
#         }

#         # get pixels labelled with 4
#         # TODO: togliere ignored frames ??????????????????????????????
#         ignore_mask = np.where(ys == 4, 1, 0)

#         # compute exp of predictions
#         preds = np.exp(preds)

#         # get segmented output using argmax (as a dict)
#         argmax_preds = get_argmax_segmented_output(preds=preds, get_classes=True)[0]

#         # get list of classes
#         classes_list = argmax_preds.keys()

#         for event_class in classes_list:

#             ################## COMPUTE PIXEL-BASED RESULTS #####################

#             class_preds = argmax_preds[event_class]
#             class_ys = ys_classes[event_class]

#             # can remove marginal frames, since considering pixel-based metrics
#             class_preds = empty_marginal_frames(class_preds, ignore_frames)
#             class_ys = empty_marginal_frames(class_ys, ignore_frames)

#             tp, tn, fp, fn = compute_puff_wave_metrics(
#                 ys=class_ys,
#                 preds=class_preds,
#                 exclusion_radius=0,
#                 ignore_mask=ignore_mask,
#                 sparks=(event_class == "sparks"),
#                 results_only=True,
#             )
#             # dict with keys 'iou', 'prec', 'rec' and accuracy

#             pixel_based_results[event_class][test_dataset.video_name] = {
#                 "tp": tp,
#                 "tn": tn,
#                 "fp": fp,
#                 "fn": fn,
#             }

#             ################### COMPUTE SPARK PEAKS RESULTS ####################

#             if event_class == "sparks":
#                 # get sparks preds
#                 class_preds = argmax_preds[event_class]

#                 # get predicted peaks locations
#                 connectivity_mask = sparks_connectivity_mask(min_dist_xy, min_dist_t)
#                 coords_pred = simple_nonmaxima_suppression(
#                     img=xs,
#                     maxima_mask=class_preds,
#                     min_dist=connectivity_mask,
#                     return_mask=False,
#                     threshold=0,
#                     sigma=2,
#                 )  # TODO: maybe need to change sigma!!!!!

#                 # remove events ignored by loss function in preds
#                 if ignore_frames > 0:
#                     mask_duration = ys.shape[0]
#                     coords_pred = empty_marginal_frames_from_coords(
#                         coords=coords_pred,
#                         n_frames=ignore_frames,
#                         duration=mask_duration,
#                     )
#                     coords_true = empty_marginal_frames_from_coords(
#                         coords=test_dataset.coords_true,
#                         n_frames=ignore_frames,
#                         duration=mask_duration,
#                     )

#                 # get results as a dict {tp, tp_fp, tp_fn}
#                 res = correspondences_precision_recall(
#                     coords_real=coords_true,
#                     coords_pred=coords_pred,
#                     match_distance_xy=min_dist_xy,
#                     match_distance_t=min_dist_t,
#                     return_pairs_coords=True,
#                     return_nb_results=True,
#                 )

#                 (
#                     nb_results,
#                     paired_real,
#                     paired_pred,
#                     false_positives,
#                     false_negatives,
#                 ) = res

#                 spark_peaks_results[event_class][test_dataset.video_name] = nb_results

#                 # write videos with colored sparks on disk
#                 write_colored_sparks_on_disk(
#                     training_name=training_name,
#                     video_name=test_dataset.video_name,
#                     paired_real=paired_real,
#                     paired_pred=paired_pred,
#                     false_positives=false_positives,
#                     false_negatives=false_negatives,
#                     path=output_dir,
#                     xs=xs,
#                 )

#     ############################## reduce metrics ##############################
#     metrics = {}

#     # Compute average validation loss
#     loss /= len(testing_datasets)

#     metrics["validation_loss"] = loss
#     # logger.info(f"\tvalidation loss: {loss:.4g}")

#     for event_class in classes_list:

#         #################### COMPUTE PIXEL-BASED RESULTS #######################
#         """
#         Metrics that can be computed (raw sparks, puffs, waves):
#         - Jaccard index (IoU)
#         - Dice score
#         - Precision & recall
#         - F-score (e.g. beta = 0.5,1,2)
#         - Accuracy (biased since background is predominant)
#         - Matthews correlation coefficient (MCC)
#         """

#         # compute average of all results
#         res = {}  # tp, tn, fp, fn
#         for movie_name, movie_res in pixel_based_results[event_class].items():
#             for r, val in movie_res.items():
#                 if r in res:
#                     res[r] += val / len(testing_datasets)
#                 else:
#                     res[r] = val / len(testing_datasets)

#         # during training, compute only iou, prec & rec for puffs & waves, and
#         # compute only prec & rec for sparks
#         if not training_mode:
#             dice = (
#                 res["tp"] / (2 * res["tp"] + res["fn"] + res["fp"])
#                 if (res["tp"] + res["fn"] + res["fp"]) != 0
#                 else 1.0
#             )
#             accuracy = (res["tp"] + res["tn"]) / (
#                 res["tp"] + res["tn"] + res["fp"] + res["fn"]
#             )
#             mcc = (
#                 (res["tp"] * res["tn"] - res["fp"] * res["fn"])
#                 / np.sqrt(
#                     (res["tp"] + res["fp"])
#                     * (res["tp"] + res["fn"])
#                     * (res["tn"] + res["fp"])
#                     * (res["tn"] + res["fn"])
#                 )
#                 if (res["tp"] + res["fp"])
#                 * (res["tp"] + res["fn"])
#                 * (res["tn"] + res["fp"])
#                 * (res["tn"] + res["fn"])
#                 != 0
#                 else 0.0
#             )
#             metrics[event_class + "/dice"] = dice
#             metrics[event_class + "/accuracy"] = accuracy
#             metrics[event_class + "/mcc"] = mcc

#             if event_class == "sparks":
#                 iou = (
#                     res["tp"] / (res["tp"] + res["fn"] + res["fp"])
#                     if (res["tp"] + res["fn"] + res["fp"]) != 0
#                     else 1.0
#                 )
#                 metrics[event_class + "/iou"] = iou

#         if event_class != "sparks":
#             iou = (
#                 res["tp"] / (res["tp"] + res["fn"] + res["fp"])
#                 if (res["tp"] + res["fn"] + res["fp"]) != 0
#                 else 1.0
#             )
#             metrics[event_class + "/iou"] = iou

#         prec = (
#             res["tp"] / (res["tp"] + res["fp"]) if (res["tp"] + res["fp"]) != 0 else 1.0
#         )
#         rec = (
#             res["tp"] / (res["tp"] + res["fn"]) if (res["tp"] + res["fn"]) != 0 else 1.0
#         )
#         metrics[event_class + "/pixel_prec"] = prec
#         metrics[event_class + "/pixel_rec"] = rec

#         ################### COMPUTE SPARK PEAKS RESULTS ####################

#         """
#         Metrics that can be computed (spark peaks):
#         - Precision & recall
#         - F-score (e.g. beta = 0.5,1,2)
#         (- Matthews correlation coefficient (MCC))???
#         """

#         if event_class == "sparks":

#             # compute average of all results
#             res = {}  # tp, tp_fn, tp_fp
#             for movie_name, movie_res in spark_peaks_results[event_class].items():
#                 for r, val in movie_res.items():
#                     if r in res:
#                         res[r] += val / len(testing_datasets)
#                     else:
#                         res[r] = val / len(testing_datasets)

#             prec = res["tp"] / res["tp_fp"] if res["tp_fp"] != 0 else 1.0
#             rec = res["tp"] / res["tp_fn"] if res["tp_fn"] != 0 else 1.0

#             metrics[event_class + "/precision"] = prec
#             metrics[event_class + "/recall"] = rec

#             # during training compute only f_1 score for spark peaks
#             betas = [0.5, 1, 2] if not training_mode else [1]
#             for beta in betas:
#                 f_score = compute_f_score(prec, rec, beta)
#                 metrics[event_class + f"/f{beta}_score"] = f_score

#     for metric, val in metrics.items():
#         logger.info(f"\t{metric}: {val:.4g}")

#     if wandb_log:
#         wandb.log(metrics)

#     return metrics<|MERGE_RESOLUTION|>--- conflicted
+++ resolved
@@ -32,23 +32,6 @@
 from scipy import ndimage as ndi
 from torch import nn
 
-<<<<<<< HEAD
-from data_processing_tools import (class_to_nb, empty_marginal_frames,
-                                          empty_marginal_frames_from_coords,
-                                          get_argmax_segmented_output,
-                                          get_event_instances_class,
-                                          get_processed_result,
-                                          simple_nonmaxima_suppression,
-                                          sparks_connectivity_mask)
-from in_out_tools import (write_colored_sparks_on_disk,
-                                 write_videos_on_disk)
-from metrics_tools import (compute_f_score, compute_iou,
-                                  compute_puff_wave_metrics,
-                                  correspondences_precision_recall,
-                                  get_confusion_matrix, get_score_matrix)
-
-=======
->>>>>>> 8c4ea867
 logger = logging.getLogger(__name__)
 
 
@@ -381,14 +364,11 @@
                         correct for missing spark peaks
 
     """
-<<<<<<< HEAD
+    start = time.time()
 
     if debug:
         logger.debug("Testing function: setting up general parameters")
 
-=======
-    start = time.time()
->>>>>>> 8c4ea867
     network.eval()
 
     # initialize dicts that will contain the results, indexed by movie names
@@ -446,13 +426,10 @@
 
         ########################## run sample in UNet ##########################
 
-<<<<<<< HEAD
+        start = time.time()
         if debug:
             logger.debug("Testing function: running sample in UNet")
 
-=======
-        start = time.time()
->>>>>>> 8c4ea867
         # get video name
         video_name = test_dataset.video_name
 
@@ -489,13 +466,10 @@
 
         ####################### re-organise annotations ########################
 
-<<<<<<< HEAD
+        start = time.time()
         if debug:
             logger.debug("Testing function: re-organising annotations")
 
-=======
-        start = time.time()
->>>>>>> 8c4ea867
         # ys_instances is a dict with classified event instances, for each class
         ys_instances = get_event_instances_class(
             event_instances=test_dataset.events, class_labels=ys, shift_ids=True
@@ -553,12 +527,12 @@
 
         ############### compute pairwise scores (based on IoMin) ###############
 
-<<<<<<< HEAD
+        start = time.time()
+
+        start = time.time()
+
         if debug:
             logger.debug("Testing function: computing pairwise scores")
-=======
-        start = time.time()
->>>>>>> 8c4ea867
 
         iomin_scores = get_score_matrix(
             ys_instances=ys_instances,
@@ -571,12 +545,12 @@
 
         ######################### get confusion matrix #########################
 
-<<<<<<< HEAD
+        start = time.time()
+
+        start = time.time()
+
         if debug:
             logger.debug("Testing function: getting confusion matrix")
-=======
-        start = time.time()
->>>>>>> 8c4ea867
 
         confusion_matrix_res = get_confusion_matrix(
             ys_instances=ys_instances,
@@ -603,12 +577,12 @@
 
     ############################## reduce metrics ##############################
 
-<<<<<<< HEAD
+    start = time.time()
+
+    start = time.time()
+
     if debug:
         logger.debug("Testing function: reducing metrics")
-=======
-    start = time.time()
->>>>>>> 8c4ea867
 
     metrics = {}
 
